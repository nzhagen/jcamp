--- conflicted
+++ resolved
@@ -123,11 +123,7 @@
     from existing units to absorption cross-section.
 
     This function also corrects for unphysical data (such as negative transmittance values, or
-<<<<<<< HEAD
     transmission above 1.0), and calculates absorbance if transmittance given. Instead of a return
-=======
-    transmission above 1.0), and calculates absorbance if transmittance given. Instead of a return 
->>>>>>> 1f343eec
     value, the function inserts the information into the input dictionary.
 
     Parameters
@@ -174,18 +170,11 @@
     if (jcamp_dict['yunits'].lower() == 'transmittance'):
         ## If in transmittance, then any y > 1.0 are unphysical.
         y[y > 1.0] = 1.0
-<<<<<<< HEAD
 
         ## convert to absorbance
         y = log10(1.0 / y)
 
-=======
-        
-        ## convert to absorbance
-        y = array([log10(1.0 / yval) for yval in y])
-        
->>>>>>> 1f343eec
-        jcamp_dict['absorbance'] = array(y)
+        jcamp_dict['absorbance'] = y
     elif (jcamp_dict['yunits'].lower() == 'absorbance'):
         pass
     elif (jcamp_dict['yunits'].lower() == '(micromol/mol)-1m-1 (base 10)'):
@@ -193,11 +182,8 @@
         jcamp_dict['xsec'] = y
     else:
         raise ValueError('Don\'t know how to convert the spectrum\'s y units ("' + jcamp_dict['yunits'] + '") to absorbance.')
-<<<<<<< HEAD
-
-=======
-    
->>>>>>> 1f343eec
+
+
     ## Determine the effective path length "ell" of the measurement chamber, in meters.
     if ('path length' in jcamp_dict):
         (val,unit) = jcamp_dict['path length'].lower().split()[0:2]
