# -*- coding: UTF-8 -*-
# See the LICENSE.rst file for licensing information.

from numpy import array, linspace, amin, amax, alen, append, arange, float64, logical_and, logical_not, log10, nan
import re

'''
jcamp.py contains functions useful for parsing JCAMP-DX formatted files containing spectral data. The main
function `JCAMP_reader()` formats the input file into a Python dictionary, while `JCAMP_calc_xsec()`
converts a given JCAMP-style data dictionary from absorption units to cross-section (m^2).

The bottom of the file contains an example script, so that if the module is run by itself, it will show several
spectra plotted from data in repository folders.
'''

__authors__ = 'Nathan Hagen'
__license__ = 'MIT/X11 License'
__contact__ = 'Nathan Hagen <and.the.light.shattered@gmail.com>'
__all__     = ['JCAMP_reader', 'JCAMP_calc_xsec', 'is_float']

##=====================================================================================================
def JCAMP_reader(filename):
    '''
    Read a JDX-format file, and return a dictionary containing the header info, a 1D numpy vectors `x` for
    the abscissa information (e.g. wavelength or wavenumber) and `y` for the ordinate information (e.g.
    transmission).

    Parameters
    ----------
    filename : str
        The JCAMP-DX filename to read.

    Returns
    -------
    jcamp_dict : dict
        The dictionary containing the header and data vectors.
    '''

    filehandle = open(filename, 'r')
    jcamp_dict = {'filename':filename}
    xstart = []
    xnum = []
    y = []
    x = []
    datastart = False
<<<<<<< HEAD
    jcamp_numbers_pattern = re.compile(r'([+-]?\d+[eE]{1}[+-]{1}\d+|[+-]?\d+\.\d*)|([+-]?\d+)')
    #re_le = re.compile(r'\(0\.{2}\d+\)')
=======
    jcamp_numbers_pattern = re.compile(r'([+-]?\d+[.]?\d*[eE][+-]{1}\d+|[+-]?\d+\.\d*)|([+-]?\d+)')
    re_le = re.compile(r'\(0\.{2}\d+\)')
>>>>>>> 62124bf8
    re_num = re.compile(r'\d+')
    for line in filehandle:
        if not line.strip():
            continue
        if line.startswith('$$'):
            continue

        ## Lines beginning with '##' are header lines.
        if line.startswith('##'):
            line = line.strip('##')
            (lhs,rhs) = line.split('=', 1)
            lhs = lhs.strip().lower()
            rhs = rhs.strip()
            #continuation = rhs.endswith('=')

            if rhs.isdigit():
                jcamp_dict[lhs] = int(rhs)
            elif is_float(rhs):
                jcamp_dict[lhs] = float(rhs)
            else:
                jcamp_dict[lhs] = rhs

            if (lhs in ('xydata','xypoints','peak table')):
                datastart = True
                datatype = rhs
                continue        ## data starts on next line
            elif (lhs == 'end'):
                bounds = [int(i) for i   in re_num.findall(rhs)]
                datastart = True
                datatype = bounds
                datalist = []
                jcamp_dict[lhs] = datalist
                continue
            elif datastart:
                if (lhs == 'end' or len(datalist)==(bounds[1]+1)):
                    datastart = False

        if datastart and (datatype == '(X++(Y..Y))'):
            ## If the line does not start with '##' or '$$' then it should be a data line.
            ## The pair of lines below involve regex splitting on floating point numbers and integers. We can't just
            ## split on spaces because JCAMP allows minus signs to replace spaces in the case of negative numbers.
            new = re.split(jcamp_numbers_pattern, line.strip())
            new = [n for n in new if n != '' and n is not None]
            datavals = [n for n in new if n.strip() != '']

            if not all(is_float(datavals)): continue
            xstart.append(float(datavals[0]))
            xnum.append(len(datavals) - 1)
            for dataval in datavals[1:]:
                y.append(float(dataval))
        elif datastart and (('xypoints' in jcamp_dict) or ('xydata' in jcamp_dict)) and (datatype == '(XY..XY)'):
            datavals = [v.strip() for v in line.split(',')]     ## split at commas and remove whitespace
            if not all(is_float(datavals)): continue
            datavals = array(datavals)
            x.extend(datavals[0::2])        ## every other data point starting at the zeroth
            y.extend(datavals[1::2])        ## every other data point starting at the first
        elif datastart and ('peak table' in jcamp_dict) and (datatype == '(XY..XY)'):
            datavals = [v.strip() for v in line.split(' ') if v]  ## be careful not to allow empty strings
            if not all(is_float(datavals)): continue
            datavals = array(datavals)
            x.extend(datavals[0::2])        ## every other data point starting at the zeroth
            y.extend(datavals[1::2])        ## every other data point starting at the first
        elif datastart and isinstance(datatype,list):
            ## If the line does not start with '##' or '$$' then it should be a data line.
            ## The pair of lines below involve regex splitting on floating point numbers and integers. We can't just
            ## split on spaces because JCAMP allows minus signs to replace spaces in the case of negative numbers.
            new = re.split(jcamp_numbers_pattern, line.strip())
            new = [n for n in new if n != '' and n is not None]
            datavals = [n for n in new if n.strip() != '']

            if all(is_float(datavals)):
                for i,dataval in enumerate(datavals):
                    datavals[i] = float(dataval)

            datalist += datavals

    if ('xydata' in jcamp_dict) and (jcamp_dict['xydata'] == '(X++(Y..Y))'):
        ## You got all of the Y-values. Next you need to figure out how to generate the missing X's...
        ## First look for the "lastx" dictionary entry. You will need that one to finish the set.
        xstart.append(jcamp_dict['lastx'])
        x = array([])
        for n in range(len(xnum)):
            x = append(x, linspace(xstart[n],xstart[n+1],xnum[n]))
        y = array(y)
    else:
        x = array([float(xval) for xval in x])
        y = array([float(yval) for yval in y])

    ## The "xfactor" and "yfactor" variables contain any scaling information that may need to be applied
    ## to the data. Go ahead and apply them.
    if ('xfactor' in jcamp_dict): x = x * jcamp_dict['xfactor']
    if ('yfactor' in jcamp_dict): y = y * jcamp_dict['yfactor']
    jcamp_dict['x'] = x
    jcamp_dict['y'] = y

    filehandle.close()

    return(jcamp_dict)

##=====================================================================================================
def JCAMP_calc_xsec(jcamp_dict, wavemin=None, wavemax=None, skip_nonquant=True, debug=False):
    '''
    Taking as input a JDX file, extract the spectrum information and transform the absorption spectrum
    from existing units to absorption cross-section.

    This function also corrects for unphysical data (such as negative transmittance values, or
    transmission above 1.0), and calculates absorbance if transmittance given. Instead of a return
    value, the function inserts the information into the input dictionary.

    Note that the conversion assumes that the measurements were collected for gas at a temperature of
    296K (23 degC).

    Parameters
    ----------
    jcamp_dict : dict
        A JCAMP spectrum dictionary.
    wavemin : float, optional
        The shortest wavelength in the spectrum to limit the calculation to.
    wavemax : float, optional
        The longest wavelength in the spectrum to limit the calculation to.
    skip_nonquant: bool
        If True then return "None" if the spectrum is missing quantitative data. If False, then try \
        to fill in missing quantitative values with defaults.
    '''

    x = jcamp_dict['x']
    y = jcamp_dict['y']

    T = 296.0            ## the temperature (23 degC) used by NIST when collecting spectra
    R = 1.0355E-25       ## the constant for converting data (includes the gas constant)

    ## Note: normally when we convert from wavenumber to wavelength units, the ordinate must be nonuniformly
    ## rescaled in order to compensate. But this is only true if we resample the abscissa to a uniform sampling
    ## grid. In this case here, we keep the sampling grid nonuniform in wavelength space, such that each digital
    ## bin retains its proportionality to energy, which is what we want.
    if (jcamp_dict['xunits'].lower() in ('1/cm','cm-1','cm^-1')):
        jcamp_dict['wavenumbers'] = array(x)            ## note that array() always performs a copy
        x = 10000.0 / x
        jcamp_dict['wavelengths'] = x
    elif (jcamp_dict['xunits'].lower() in ('micrometers','um','wavelength (um)')):
        jcamp_dict['wavelengths'] = x
        jcamp_dict['wavenumbers'] = 10000.0 / x
    elif (jcamp_dict['xunits'].lower() in ('nanometers','nm','wavelength (nm)')):
        x = x * 1000.0
        jcamp_dict['wavelengths'] = x
        jcamp_dict['wavenumbers'] = 10000.0 / x
    else:
        raise ValueError('Don\'t know how to convert the spectrum\'s x units ("' + jcamp_dict['xunits'] + '") to micrometers.')

    ## Correct for any unphysical negative values.
    y[y < 0.0] = 0.0

    ## Make sure "y" refers to absorbance.
    if (jcamp_dict['yunits'].lower() == 'transmittance'):
        ## If in transmittance, then any y > 1.0 are unphysical.
        y[y > 1.0] = 1.0

        ## Convert to absorbance.
        okay = (y > 0.0)
        y[okay] = log10(1.0 / y[okay])
        y[logical_not(okay)] = nan

        jcamp_dict['absorbance'] = y
    elif (jcamp_dict['yunits'].lower() == 'absorbance'):
        pass
    elif (jcamp_dict['yunits'].lower() == '(micromol/mol)-1m-1 (base 10)'):
        jcamp_dict['yunits'] = 'xsec (m^2))'
        jcamp_dict['xsec'] = y / 2.687e19
        return
    else:
        raise ValueError('Don\'t know how to convert the spectrum\'s y units ("' + jcamp_dict['yunits'] + '") to absorbance.')

    ## Determine the effective path length "ell" of the measurement chamber, in meters.
    if ('path length' in jcamp_dict):
        (val,unit) = jcamp_dict['path length'].lower().split()[0:2]
        if (unit == 'cm'):
            ell = float(val) / 100.0
        elif (unit == 'm'):
            ell = float(val)
        elif (unit == 'mm'):
            ell = float(val) / 1000.0
        else:
            ell = 0.1
    else:
        if skip_nonquant: return({'info':None, 'x':None, 'xsec':None, 'y':None})
        ell = 0.1
        if debug: print('Path length variable not found. Using 0.1m as a default ...')

    assert(alen(x) == alen(y))

    if ('npoints' in jcamp_dict):
        if (alen(x) != jcamp_dict['npoints']):
            npts_retrieved = str(alen(x))
            msg = '"' + jcamp_dict['title'] + '": Number of data points retrieved (' + npts_retrieved + \
                  ') does not equal the expected length (npoints = ' + str(jcamp_dict['npoints']) + ')!'
            raise ValueError(msg)

    ## For each gas, manually define the pressure "p" at which the measurement was taken (in units of mmHg).
    ## These values are obtained from the NIST Infrared spectrum database, which for some reason did not
    ## put the partial pressure information into the header.
    if ('partial_pressure' in jcamp_dict):
        p = float(jcamp_dict['partial_pressure'].split()[0])
        p_units = jcamp_dict['partial_pressure'].split()[1]
        if (p_units.lower() == 'mmhg'):
            pass
        elif (p_units.lower() == 'ppm'):
            p = p * 759.8 * 1.0E-6       ## scale PPM units at atmospheric pressure to partial pressure in mmHg
    else:
        if debug: print('Partial pressure variable value for ' + jcamp_dict['title'] + ' is missing. Using the default p = 150.0 mmHg ...')
        if skip_nonquant: return({'info':None, 'x':None, 'xsec':None, 'y':None})
        p = 150.0

    ## Convert the absorbance units to cross-section in meters squared per molecule.
    xsec = y * T * R / (p * ell)

    ## Add the "xsec" values to the data dictionary.
    jcamp_dict['xsec'] = xsec

    return

##=====================================================================================================
def is_float(s):
    '''
    Test if a string, or list of strings, contains a numeric value(s).

    Parameters
    ----------
    s : str, or list of str
        The string or list of strings to test.

    Returns
    -------
    is_float_bool : bool or list of bool
        A single boolean or list of boolean values indicating whether each input can be converted into a float.
    '''

    if isinstance(s,tuple) or isinstance(s,list):
        if not all(isinstance(i,str) for i in s):
            raise TypeError("Input {} is not a list of strings".format(s))
        if (len(s) == 0):
            raise ValueError('Input {} is empty'.format(s))
        else:
            bool = list(True for i in xrange(0,len(s)))
            for i in xrange(0,len(s)):
                try:
                    float(s[i])
                except ValueError:
                    bool[i] = False
        return(bool)
    else:
        if not isinstance(s,str): raise TypeError("Input '%s' is not a string" % (s))
        try:
            float(s)
            return(True)
        except ValueError:
            return(False)

## =================================================================================================
## =================================================================================================

if (__name__ == '__main__'):
    import matplotlib.pyplot as plt
    filename = './data/infrared_spectra/ethylene.jdx'
    jcamp_dict = JCAMP_reader(filename)
    plt.plot(jcamp_dict['x'], jcamp_dict['y'])
    plt.title(filename)
    plt.xlabel(jcamp_dict['xunits'])
    plt.ylabel(jcamp_dict['yunits'])

    JCAMP_calc_xsec(jcamp_dict, skip_nonquant=False, debug=False)
    plt.figure()
    plt.plot(jcamp_dict['wavelengths'], jcamp_dict['xsec'])
    plt.title(filename)
    plt.xlabel('wavelength (um)')
    plt.ylabel('absorption cross-section (m^2)')

    filename = './data/uvvis_spectra/toluene.jdx'
    plt.figure()
    jcamp_dict = JCAMP_reader(filename)
    plt.plot(jcamp_dict['x'], jcamp_dict['y'], 'r-')
    plt.title(filename)
    plt.xlabel(jcamp_dict['xunits'])
    plt.ylabel(jcamp_dict['yunits'])

    filename = './data/mass_spectra/ethanol_ms.jdx'
    jcamp_dict = JCAMP_reader(filename)
    plt.figure()
    for n in arange(alen(jcamp_dict['x'])):
        plt.plot((jcamp_dict['x'][n],jcamp_dict['x'][n]), (0.0, jcamp_dict['y'][n]), 'm-', linewidth=2.0)
    plt.title(filename)
    plt.xlabel(jcamp_dict['xunits'])
    plt.ylabel(jcamp_dict['yunits'])

    filename = './data/raman_spectra/tannic_acid.jdx'
    jcamp_dict = JCAMP_reader(filename)
    plt.figure()
    plt.plot(jcamp_dict['x'], jcamp_dict['y'], 'k-')
    plt.title(filename)
    plt.xlabel(jcamp_dict['xunits'])
    plt.ylabel(jcamp_dict['yunits'])

    plt.show()<|MERGE_RESOLUTION|>--- conflicted
+++ resolved
@@ -43,13 +43,8 @@
     y = []
     x = []
     datastart = False
-<<<<<<< HEAD
-    jcamp_numbers_pattern = re.compile(r'([+-]?\d+[eE]{1}[+-]{1}\d+|[+-]?\d+\.\d*)|([+-]?\d+)')
+    jcamp_numbers_pattern = re.compile(r'([+-]?\d+[.]?\d*[eE][+-]{1}\d+|[+-]?\d+\.\d*)|([+-]?\d+)')
     #re_le = re.compile(r'\(0\.{2}\d+\)')
-=======
-    jcamp_numbers_pattern = re.compile(r'([+-]?\d+[.]?\d*[eE][+-]{1}\d+|[+-]?\d+\.\d*)|([+-]?\d+)')
-    re_le = re.compile(r'\(0\.{2}\d+\)')
->>>>>>> 62124bf8
     re_num = re.compile(r'\d+')
     for line in filehandle:
         if not line.strip():
