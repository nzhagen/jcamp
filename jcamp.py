<<<<<<< HEAD
from numpy import array, linspace, amin, amax, alen, append, arange, float64, logical_and, logical_not, log10, nan
import re


'''
jcamp.py contains functions useful for parsing JCAMP-DX formatted files containing spectral data. The main
function `JCAMP_reader()` formats the input file into a Python dictionary, while `JCAMP_calc_xsec()`
converts a given JCAMP-style data dictionary from absorption units to cross-section (m^2).

The bottom of the file contains an example script, so that if the module is run by itself, it will show several
spectra plotted from data in repository folders.
=======
import re

from numpy import alen, amin, append, array, linspace, log10, logical_and

'''
jcamp.py contains functions useful for parsing JCAMP-DX formatted files
containing spectral data. The main function `JCAMP_reader()` formats the input
file into a Python dictionary, while `JCAMP_calc_xsec()` converts a given
JCAMP-style data dictionary from absorption units to cross-section (m^2).
>>>>>>> f72a4b6d
'''

__authors__ = 'Nathan Hagen'
__license__ = 'MIT/X11 License'
__contact__ = 'Nathan Hagen <and.the.light.shattered@gmail.com>'
__all__     = ['JCAMP_reader', 'JCAMP_calc_xsec', 'is_float']

def JCAMP_reader(filename):
    '''
    Read a JDX-format file, and return a dictionary containing the header info, a 1D numpy vectors `x` for
    the abscissa information (e.g. wavelength or wavenumber) and `y` for the ordinate information (e.g.
    transmission).

    Parameters
    ----------
    filename : str
        The JCAMP-DX filename to read.

    Returns
    -------
    jcamp_dict : dict
        The dictionary containing the header and data vectors.
    '''
<<<<<<< HEAD

    filehandle = open(filename, 'r')
    jcamp_dict = {'filename':filename}
=======
    jcamp_dict = {}
>>>>>>> f72a4b6d
    xstart = []
    xnum = []
    y = []
    x = []
    datastart = False
    jcamp_numbers_pattern = re.compile(r'([+-]?\d+\.\d*)|([+-]?\d+)')
<<<<<<< HEAD
    re_le = re.compile(r'\(0\.{2}\d+\)')
    re_num = re.compile('\d+')
    for line in filehandle:
        if not line.strip(): continue
        if line.startswith('$$'): continue

        ## Lines beginning with '##' are header lines.
        if line.startswith('##'):
            line = line.strip('##')
            (lhs,rhs) = line.split('=', 1)
            lhs = lhs.strip().lower()
            rhs = rhs.strip()
            #continuation = rhs.endswith('=')

            if rhs.isdigit():
                jcamp_dict[lhs] = int(rhs)
            elif is_float(rhs):
                jcamp_dict[lhs] = float(rhs)
            else:
                jcamp_dict[lhs] = rhs

            if (lhs in ('xydata','xypoints','peak table')):
                datastart = True
                datatype = rhs
                continue        ## data starts on next line
            elif re_le.match(rhs):
                bounds = [ int(x) for x in re_num.findall(rhs)]
                datastart = True
                datatype = bounds
                datalist = []
                jcamp_dict[lhs] = datalist
                continue
            elif datastart:
                if (lhs == 'end' or len(datalist)==(bounds[1]+1)):
                    datastart = False

        if datastart and (datatype == '(X++(Y..Y))'):
            ## If the line does not start with '##' or '$$' then it should be a data line.
            ## The pair of lines below involve regex splitting on floating point numbers and integers. We can't just
            ## split on spaces because JCAMP allows minus signs to replace spaces in the case of negative numbers.
            new = re.split(jcamp_numbers_pattern, line.strip())
            new = [n for n in new if n != '' and n is not None]
            datavals = [n for n in new if n.strip() != '']

            if not all(is_float(datavals)): continue
            xstart.append(float(datavals[0]))
            xnum.append(len(datavals) - 1)
            for dataval in datavals[1:]:
                y.append(float(dataval))
        elif datastart and (('xypoints' in jcamp_dict) or ('xydata' in jcamp_dict)) and (datatype == '(XY..XY)'):
            datavals = [v.strip() for v in line.split(',')]     ## split at commas and remove whitespace
            if not all(is_float(datavals)): continue
            datavals = array(datavals)
            x.extend(datavals[0::2])        ## every other data point starting at the zeroth
            y.extend(datavals[1::2])        ## every other data point starting at the first
        elif datastart and ('peak table' in jcamp_dict) and (datatype == '(XY..XY)'):
            datavals = [v.strip() for v in line.split(' ') if v]  ## be careful not to allow empty strings
            if not all(is_float(datavals)): continue
            datavals = array(datavals)
            x.extend(datavals[0::2])        ## every other data point starting at the zeroth
            y.extend(datavals[1::2])        ## every other data point starting at the first
        elif datastart and isinstance(datatype,list):
            ## If the line does not start with '##' or '$$' then it should be a data line.
            ## The pair of lines below involve regex splitting on floating point numbers and integers. We can't just
            ## split on spaces because JCAMP allows minus signs to replace spaces in the case of negative numbers.
            new = re.split(jcamp_numbers_pattern, line.strip())
            new = [n for n in new if n != '' and n is not None]
            datavals = [n for n in new if n.strip() != '']

            if all(is_float(datavals)):
                for i,dataval in enumerate(datavals):
                    datavals[i] = float(dataval)

            datalist += datavals            

            
=======

    with open(filename, 'r') as f:
        for line in f.readlines():
            if not line.strip():
                continue
            if line.startswith('$$'):
                continue

            ## Lines beginning with '##' are header lines.
            if line.startswith('##'):
                line = line.strip('##')
                (lhs,rhs) = line.split('=', 1)
                lhs = lhs.strip().lower()
                rhs = rhs.strip()

                if rhs.isdigit():
                    jcamp_dict[lhs] = int(rhs)
                elif is_float(rhs):
                    jcamp_dict[lhs] = float(rhs)
                else:
                    jcamp_dict[lhs] = rhs

                if (lhs in ('xydata','xypoints','peak table')):
                    datastart = True
                    datatype = rhs
                    continue        ## data starts on next line
                elif (lhs == 'end'):
                    datastart = False

            if datastart and (datatype == '(X++(Y..Y))'):
                ## If the line does not start with '##' or '$$' then it should be a data line.
                ## The pair of lines below involve regex splitting on floating point numbers and integers. We can't just
                ## split on spaces because JCAMP allows minus signs to replace spaces in the case of negative numbers.
                new = re.split(jcamp_numbers_pattern, line.strip())
                new = [n for n in new if n != '' and n is not None]
                datavals = [n for n in new if n.strip() != '']

                if not all(is_float(datavals)): continue
                xstart.append(float(datavals[0]))
                xnum.append(len(datavals) - 1)
                for dataval in datavals[1:]:
                    y.append(float(dataval))
            elif datastart and (('xypoints' in jcamp_dict) or ('xydata' in jcamp_dict)) and (datatype == '(XY..XY)'):
                datavals = [v.strip() for v in line.split(',')]     ## split at commas and remove whitespace
                if not all(is_float(datavals)): continue
                datavals = array(datavals)
                x.extend(datavals[0::2])        ## every other data point starting at the zeroth
                y.extend(datavals[1::2])        ## every other data point starting at the first
            elif datastart and ('peak table' in jcamp_dict) and (datatype == '(XY..XY)'):
                datavals = [v.strip() for v in line.split(' ') if v]  ## be careful not to allow empty strings
                #datavals = values_pattern.split(line)
                #datavals = [v for v]
                #print('datavals=', datavals)
                if not all(is_float(datavals)): continue
                datavals = array(datavals)
                x.extend(datavals[0::2])        ## every other data point starting at the zeroth
                y.extend(datavals[1::2])        ## every other data point starting at the first
>>>>>>> f72a4b6d

    if ('xydata' in jcamp_dict) and (jcamp_dict['xydata'] == '(X++(Y..Y))'):
        ## You got all of the Y-values. Next you need to figure out how to generate the missing X's...
        ## First look for the "lastx" dictionary entry. You will need that one to finish the set.
        xstart.append(jcamp_dict['lastx'])
        x = array([])
        for n in range(len(xnum)):
            x = append(x, linspace(xstart[n],xstart[n + 1],xnum[n]))
        y = array(y)
    else:
        x = array([float(xval) for xval in x])
        y = array([float(yval) for yval in y])

    ## The "xfactor" and "yfactor" variables contain any scaling information that may need to be applied
    ## to the data. Go ahead and apply them.
    if ('xfactor' in jcamp_dict): x = x * jcamp_dict['xfactor']
    if ('yfactor' in jcamp_dict): y = y * jcamp_dict['yfactor']
    jcamp_dict['x'] = x
    jcamp_dict['y'] = y

    filehandle.close()

    return(jcamp_dict)

##=====================================================================================================
def JCAMP_calc_xsec(jcamp_dict, wavemin=None, wavemax=None, skip_nonquant=True, debug=False):
    '''
    Taking as input a JDX file, extract the spectrum information and transform the absorption spectrum
    from existing units to absorption cross-section.

    This function also corrects for unphysical data (such as negative transmittance values, or
    transmission above 1.0), and calculates absorbance if transmittance given. Instead of a return
    value, the function inserts the information into the input dictionary.

    Note that the conversion assumes that the measurements were collected for gas at a temperature of
    296K (23 degC).

    Parameters
    ----------
    jcamp_dict : dict
        A JCAMP spectrum dictionary.
    wavemin : float, optional
        The shortest wavelength in the spectrum to limit the calculation to.
    wavemax : float, optional
        The longest wavelength in the spectrum to limit the calculation to.
    skip_nonquant: bool
        If True then return "None" if the spectrum is missing quantitative data. If False, then try \
        to fill in missing quantitative values with defaults.
    '''

    x = jcamp_dict['x']
    y = jcamp_dict['y']

    T = 296.0            ## the temperature (23 degC) used by NIST when collecting spectra
    R = 1.0355E-25       ## the constant for converting data (includes the gas constant)

    ## Note: normally when we convert from wavenumber to wavelength units, the ordinate must be nonuniformly
    ## rescaled in order to compensate. But this is only true if we resample the abscissa to a uniform sampling
    ## grid. In this case here, we keep the sampling grid nonuniform in wavelength space, such that each digital
    ## bin retains its proportionality to energy, which is what we want.
    if (jcamp_dict['xunits'].lower() in ('1/cm','cm-1','cm^-1')):
        jcamp_dict['wavenumbers'] = array(x)            ## note that array() always performs a copy
        x = 10000.0 / x
        jcamp_dict['wavelengths'] = x
    elif (jcamp_dict['xunits'].lower() in ('micrometers','um','wavelength (um)')):
        jcamp_dict['wavelengths'] = x
        jcamp_dict['wavenumbers'] = 10000.0 / x
    elif (jcamp_dict['xunits'].lower() in ('nanometers','nm','wavelength (nm)')):
        x = x * 1000.0
        jcamp_dict['wavelengths'] = x
        jcamp_dict['wavenumbers'] = 10000.0 / x
    else:
        raise ValueError('Don\'t know how to convert the spectrum\'s x units ("' + jcamp_dict['xunits'] + '") to micrometers.')

    ## Correct for any unphysical negative values.
    y[y < 0.0] = 0.0

    ## Make sure "y" refers to absorbance.
    if (jcamp_dict['yunits'].lower() == 'transmittance'):
        ## If in transmittance, then any y > 1.0 are unphysical.
        y[y > 1.0] = 1.0

        ## Convert to absorbance.
        okay = (y > 0.0)
        y[okay] = log10(1.0 / y[okay])
        y[logical_not(okay)] = nan

        jcamp_dict['absorbance'] = y
    elif (jcamp_dict['yunits'].lower() == 'absorbance'):
        pass
    elif (jcamp_dict['yunits'].lower() == '(micromol/mol)-1m-1 (base 10)'):
        jcamp_dict['yunits'] = 'xsec (m^2))'
        jcamp_dict['xsec'] = y / 2.687e19
        return
    else:
        raise ValueError('Don\'t know how to convert the spectrum\'s y units ("' + jcamp_dict['yunits'] + '") to absorbance.')

<<<<<<< HEAD
    ## Determine the effective path length "ell" of the measurement chamber, in meters.
=======
    # Determine the effective path length "ell" of the measurement chamber, in meters.
>>>>>>> f72a4b6d
    if ('path length' in jcamp_dict):
        (val,unit) = jcamp_dict['path length'].lower().split()[0:2]
        if (unit == 'cm'):
            ell = float(val) / 100.0
        elif (unit == 'm'):
            ell = float(val)
        elif (unit == 'mm'):
            ell = float(val) / 1000.0
        else:
            ell = 0.1
    else:
        if skip_nonquant: return({'info':None, 'x':None, 'xsec':None, 'y':None})
        ell = 0.1
        if debug: print('Path length variable not found. Using 0.1m as a default ...')

    assert(alen(x) == alen(y))

    if ('npoints' in jcamp_dict):
        if (alen(x) != jcamp_dict['npoints']):
            npts_retrieved = str(alen(x))
            msg = '"' + jcamp_dict['title'] + '": Number of data points retrieved (' + npts_retrieved + \
                  ') does not equal the expected length (npoints = ' + str(jcamp_dict['npoints']) + ')!'
            raise ValueError(msg)

    ## For each gas, manually define the pressure "p" at which the measurement was taken (in units of mmHg).
    ## These values are obtained from the NIST Infrared spectrum database, which for some reason did not
    ## put the partial pressure information into the header.
    if ('partial_pressure' in jcamp_dict):
        p = float(jcamp_dict['partial_pressure'].split()[0])
        p_units = jcamp_dict['partial_pressure'].split()[1]
        if (p_units.lower() == 'mmhg'):
            pass
        elif (p_units.lower() == 'ppm'):
            p = p * 759.8 * 1.0E-6       ## scale PPM units at atmospheric pressure to partial pressure in mmHg
    else:
        if debug: print('Partial pressure variable value for ' + jcamp_dict['title'] + ' is missing. Using the default p = 150.0 mmHg ...')
        if skip_nonquant: return({'info':None, 'x':None, 'xsec':None, 'y':None})
        p = 150.0

    ## Convert the absorbance units to cross-section in meters squared per molecule.
    xsec = y * T * R / (p * ell)

    ## Add the "xsec" values to the data dictionary.
    jcamp_dict['xsec'] = xsec

    return

def is_float(s):
    '''
    Test if a string, or list of strings, contains a numeric value(s).

    Parameters
    ----------
    s : str, or list of str
        The string or list of strings to test.

    Returns
    -------
    is_float_bool : bool or list of bool
        A single boolean or list of boolean values indicating whether each input can be converted into a float.
    '''

    if isinstance(s,tuple) or isinstance(s,list):
        if not all(isinstance(i,str) for i in s):
<<<<<<< HEAD
            raise TypeError("Input '%s' is not a list of strings" % (s))
        if (len(s) == 0):
            raise ValueError("Input argument is empty.")
=======
            raise TypeError("Input {} is not a list of strings".format(s))
        if len(s) == 0:
            raise ValueError('Input {} is empty'.format(s))
>>>>>>> f72a4b6d
        else:
            bool = list(True for i in range(0,len(s)))
            for i in range(0,len(s)):
                try:
                    float(s[i])
                except ValueError:
                    bool[i] = False
        return(bool)
    else:
        if not isinstance(s,str): raise TypeError("Input '%s' is not a string" % (s))
        try:
            float(s)
            return(True)
        except ValueError:
<<<<<<< HEAD
            return(False)

## =================================================================================================
## =================================================================================================

if (__name__ == '__main__'):
    import matplotlib.pyplot as plt
    filename = './infrared_spectra/ethylene.jdx'
    jcamp_dict = JCAMP_reader(filename)
    plt.plot(jcamp_dict['x'], jcamp_dict['y'])
    plt.title(filename)
    plt.xlabel(jcamp_dict['xunits'])
    plt.ylabel(jcamp_dict['yunits'])

    JCAMP_calc_xsec(jcamp_dict, skip_nonquant=False, debug=False)
    plt.figure()
    plt.plot(jcamp_dict['wavelengths'], jcamp_dict['xsec'])
    plt.title(filename)
    plt.xlabel('wavelength (um)')
    plt.ylabel('absorption cross-section (m^2)')

    filename = './uvvis_spectra/toluene.jdx'
    plt.figure()
    jcamp_dict = JCAMP_reader(filename)
    plt.plot(jcamp_dict['x'], jcamp_dict['y'], 'r-')
    plt.title(filename)
    plt.xlabel(jcamp_dict['xunits'])
    plt.ylabel(jcamp_dict['yunits'])

    filename = './mass_spectra/ethanol_ms.jdx'
    jcamp_dict = JCAMP_reader(filename)
    plt.figure()
    for n in arange(alen(jcamp_dict['x'])):
        plt.plot((jcamp_dict['x'][n],jcamp_dict['x'][n]), (0.0, jcamp_dict['y'][n]), 'm-', linewidth=2.0)
    plt.title(filename)
    plt.xlabel(jcamp_dict['xunits'])
    plt.ylabel(jcamp_dict['yunits'])

    filename = './raman_spectra/tannic_acid.jdx'
    jcamp_dict = JCAMP_reader(filename)
    plt.figure()
    plt.plot(jcamp_dict['x'], jcamp_dict['y'], 'k-')
    plt.title(filename)
    plt.xlabel(jcamp_dict['xunits'])
    plt.ylabel(jcamp_dict['yunits'])

    plt.show()
=======
            return(False)
>>>>>>> f72a4b6d
<|MERGE_RESOLUTION|>--- conflicted
+++ resolved
@@ -1,4 +1,3 @@
-<<<<<<< HEAD
 from numpy import array, linspace, amin, amax, alen, append, arange, float64, logical_and, logical_not, log10, nan
 import re
 
@@ -10,17 +9,6 @@
 
 The bottom of the file contains an example script, so that if the module is run by itself, it will show several
 spectra plotted from data in repository folders.
-=======
-import re
-
-from numpy import alen, amin, append, array, linspace, log10, logical_and
-
-'''
-jcamp.py contains functions useful for parsing JCAMP-DX formatted files
-containing spectral data. The main function `JCAMP_reader()` formats the input
-file into a Python dictionary, while `JCAMP_calc_xsec()` converts a given
-JCAMP-style data dictionary from absorption units to cross-section (m^2).
->>>>>>> f72a4b6d
 '''
 
 __authors__ = 'Nathan Hagen'
@@ -28,6 +16,7 @@
 __contact__ = 'Nathan Hagen <and.the.light.shattered@gmail.com>'
 __all__     = ['JCAMP_reader', 'JCAMP_calc_xsec', 'is_float']
 
+##=====================================================================================================
 def JCAMP_reader(filename):
     '''
     Read a JDX-format file, and return a dictionary containing the header info, a 1D numpy vectors `x` for
@@ -44,25 +33,22 @@
     jcamp_dict : dict
         The dictionary containing the header and data vectors.
     '''
-<<<<<<< HEAD
 
     filehandle = open(filename, 'r')
     jcamp_dict = {'filename':filename}
-=======
-    jcamp_dict = {}
->>>>>>> f72a4b6d
     xstart = []
     xnum = []
     y = []
     x = []
     datastart = False
     jcamp_numbers_pattern = re.compile(r'([+-]?\d+\.\d*)|([+-]?\d+)')
-<<<<<<< HEAD
     re_le = re.compile(r'\(0\.{2}\d+\)')
     re_num = re.compile('\d+')
     for line in filehandle:
-        if not line.strip(): continue
-        if line.startswith('$$'): continue
+            if not line.strip():
+                continue
+            if line.startswith('$$'):
+                continue
 
         ## Lines beginning with '##' are header lines.
         if line.startswith('##'):
@@ -83,7 +69,7 @@
                 datastart = True
                 datatype = rhs
                 continue        ## data starts on next line
-            elif re_le.match(rhs):
+                elif (lhs == 'end'):
                 bounds = [ int(x) for x in re_num.findall(rhs)]
                 datastart = True
                 datatype = bounds
@@ -134,65 +120,6 @@
             datalist += datavals            
 
             
-=======
-
-    with open(filename, 'r') as f:
-        for line in f.readlines():
-            if not line.strip():
-                continue
-            if line.startswith('$$'):
-                continue
-
-            ## Lines beginning with '##' are header lines.
-            if line.startswith('##'):
-                line = line.strip('##')
-                (lhs,rhs) = line.split('=', 1)
-                lhs = lhs.strip().lower()
-                rhs = rhs.strip()
-
-                if rhs.isdigit():
-                    jcamp_dict[lhs] = int(rhs)
-                elif is_float(rhs):
-                    jcamp_dict[lhs] = float(rhs)
-                else:
-                    jcamp_dict[lhs] = rhs
-
-                if (lhs in ('xydata','xypoints','peak table')):
-                    datastart = True
-                    datatype = rhs
-                    continue        ## data starts on next line
-                elif (lhs == 'end'):
-                    datastart = False
-
-            if datastart and (datatype == '(X++(Y..Y))'):
-                ## If the line does not start with '##' or '$$' then it should be a data line.
-                ## The pair of lines below involve regex splitting on floating point numbers and integers. We can't just
-                ## split on spaces because JCAMP allows minus signs to replace spaces in the case of negative numbers.
-                new = re.split(jcamp_numbers_pattern, line.strip())
-                new = [n for n in new if n != '' and n is not None]
-                datavals = [n for n in new if n.strip() != '']
-
-                if not all(is_float(datavals)): continue
-                xstart.append(float(datavals[0]))
-                xnum.append(len(datavals) - 1)
-                for dataval in datavals[1:]:
-                    y.append(float(dataval))
-            elif datastart and (('xypoints' in jcamp_dict) or ('xydata' in jcamp_dict)) and (datatype == '(XY..XY)'):
-                datavals = [v.strip() for v in line.split(',')]     ## split at commas and remove whitespace
-                if not all(is_float(datavals)): continue
-                datavals = array(datavals)
-                x.extend(datavals[0::2])        ## every other data point starting at the zeroth
-                y.extend(datavals[1::2])        ## every other data point starting at the first
-            elif datastart and ('peak table' in jcamp_dict) and (datatype == '(XY..XY)'):
-                datavals = [v.strip() for v in line.split(' ') if v]  ## be careful not to allow empty strings
-                #datavals = values_pattern.split(line)
-                #datavals = [v for v]
-                #print('datavals=', datavals)
-                if not all(is_float(datavals)): continue
-                datavals = array(datavals)
-                x.extend(datavals[0::2])        ## every other data point starting at the zeroth
-                y.extend(datavals[1::2])        ## every other data point starting at the first
->>>>>>> f72a4b6d
 
     if ('xydata' in jcamp_dict) and (jcamp_dict['xydata'] == '(X++(Y..Y))'):
         ## You got all of the Y-values. Next you need to figure out how to generate the missing X's...
@@ -200,7 +127,7 @@
         xstart.append(jcamp_dict['lastx'])
         x = array([])
         for n in range(len(xnum)):
-            x = append(x, linspace(xstart[n],xstart[n + 1],xnum[n]))
+            x = append(x, linspace(xstart[n],xstart[n+1],xnum[n]))
         y = array(y)
     else:
         x = array([float(xval) for xval in x])
@@ -290,11 +217,7 @@
     else:
         raise ValueError('Don\'t know how to convert the spectrum\'s y units ("' + jcamp_dict['yunits'] + '") to absorbance.')
 
-<<<<<<< HEAD
     ## Determine the effective path length "ell" of the measurement chamber, in meters.
-=======
-    # Determine the effective path length "ell" of the measurement chamber, in meters.
->>>>>>> f72a4b6d
     if ('path length' in jcamp_dict):
         (val,unit) = jcamp_dict['path length'].lower().split()[0:2]
         if (unit == 'cm'):
@@ -342,6 +265,7 @@
 
     return
 
+##=====================================================================================================
 def is_float(s):
     '''
     Test if a string, or list of strings, contains a numeric value(s).
@@ -359,18 +283,14 @@
 
     if isinstance(s,tuple) or isinstance(s,list):
         if not all(isinstance(i,str) for i in s):
-<<<<<<< HEAD
-            raise TypeError("Input '%s' is not a list of strings" % (s))
+            raise TypeError("Input {} is not a list of strings".format(s))
         if (len(s) == 0):
-            raise ValueError("Input argument is empty.")
-=======
-            raise TypeError("Input {} is not a list of strings".format(s))
-        if len(s) == 0:
             raise ValueError('Input {} is empty'.format(s))
->>>>>>> f72a4b6d
         else:
             bool = list(True for i in range(0,len(s)))
             for i in range(0,len(s)):
+            bool = list(True for i in xrange(0,len(s)))
+            for i in xrange(0,len(s)):
                 try:
                     float(s[i])
                 except ValueError:
@@ -382,7 +302,6 @@
             float(s)
             return(True)
         except ValueError:
-<<<<<<< HEAD
             return(False)
 
 ## =================================================================================================
@@ -430,6 +349,3 @@
     plt.ylabel(jcamp_dict['yunits'])
 
     plt.show()
-=======
-            return(False)
->>>>>>> f72a4b6d
